--- conflicted
+++ resolved
@@ -16,21 +16,13 @@
 
 *
 
-<<<<<<< HEAD
-0.1.15 – 2025-08-28
-=======
 0.1.15 – 2025-09-01
->>>>>>> 416a8460
 *******************
 
 Added
 =====
 
-<<<<<<< HEAD
-*  Enhanced migration command ``ic_migrate_data_from_legacy_app`` with customer-by-customer filtering support.
-=======
 *  Add explicit index naming for SAP SuccessFactors audit table and corresponding database migration.
->>>>>>> 416a8460
 
 
 0.1.14 – 2025-08-13
