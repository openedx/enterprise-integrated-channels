--- conflicted
+++ resolved
@@ -20,13 +20,8 @@
 Added
 =====
 
-<<<<<<< HEAD
-*  feat: Optimize data migration command by implementing bulk inserts for improved performance.
-*  feat: Add management command to truncate non-empty destination tables before data migration.
+*  Upgrade Python Requirements
 *  fix: Convert UUIDField columns to uuid type for MariaDB
-=======
-*  Upgrade Python Requirements
->>>>>>> bfd7791c
 
 0.1.20 – 2025-10-19
 *******************
